#' Read one or more variables from raster files
#'
#' @inheritParams parse_vardef
#'
#' @param expect.nvars  If specified, \code{read_vars} will throw an
#'                      error unless exactly \code{expect.nvars}
#'                      variables are read from the file.
#' @param expect.dims   If specified, \code{read_vars} will throw an
#'                      error if dimensions of read data are not
#'                      equal to \code{expect.dims}.
#' @param expect.extent If speficied, \code{read_vars} will throw an
#'                      error if extent of read data is not exactly
#'                      \code{expect.extent}.
#'
#' @return A list having the following structure:
#' \describe{
#' \item{attrs}{a list of global attributes in the file}
#' \item{data}{a list of matrices containing data for each
#'             variable in the file.  Matrices are consistent
#'             with the "raster" package, with rows representing
#'             decreasing latitude and columns representing
#'             increasing longitude.  Any netCDF attributes defined
#'             for the variables will be attached as attributes of the
#'             matrix.}
#' \item{extent}{the extent of the lat/lon coordinates for the data,
#'               in the order xmin, xmax, ymin, ymax}
#' }
#'
#' @export
read_vars <- function(vardef, expect.nvars=NULL, expect.dims=NULL, expect.extent=NULL) {
  def <- parse_vardef(vardef)

  if(endsWith(def$filename, '.nc')) {
    loaded <- read_vars_from_cdf(vardef)
    check_nvars(def, loaded, expect.nvars)
    check_extent(def, loaded, expect.extent)
    check_dims(def, loaded, expect.dims)
    return(loaded)
  }

  if (length(def$vars) == 0) {
    def$vars <- list(make_var("1"))
  }

  loaded <- list(
    attrs= list(),
    data= list(),
    extent= NULL
  )

  if (is_mon(def$filename) || is_ncep_daily_precip(def$filename)) {
    # .mon and precip files are global
    loaded$extent <- c(-180, 180, -90, 90)
  }

  for (var in def$vars) {
    if (is.null(loaded$extent)) {
      info <- rgdal::GDALinfo(def$filename, returnStats=FALSE, silent=TRUE)
      dx <- info[["res.x"]]
      dy <- info[["res.y"]]
      xmin <- info[["ll.x"]]
      ymin <- info[["ll.y"]]

      loaded$extent <- c(xmin,
                         xmin + dx*info[["columns"]],
                         ymin,
                         ymin + dy*info[["rows"]])

    }

    if (is_mon(def$filename)) {
      vals <- read_mon_file(def$filename)
    } else if (is_ncep_daily_precip(def$filename)) {
      # Ugly special case: a file of global half-degree precipitation from NCEP
      #
      # Because these files are shipped with malformed *.ctl files (that assume the .RT files are in
      # a path on a NOAA server somewhere) we can't convert them to a standard format like netCDF
      # without fudging our own .ctl file.
      #
      vals <- read_ncep_daily_precip(def$filename)
    } else {
      rast <- rgdal::GDAL.open(def$filename, read.only=TRUE)

      vals <- t(rgdal::getRasterData(rast,
                                     band=as.integer(var$var_in)))
      rgdal::GDAL.close(rast)
    }

    loaded$data[[var$var_out]] <- perform_transforms(vals, var$transforms)
  }

  check_nvars(def, loaded, expect.nvars)
  check_extent(def, loaded, expect.extent)
  check_dims(def, loaded, expect.dims)
  return(loaded)
}

check_nvars <- function(def, data, nvars) {
  if (is.null(nvars) || length(data$data) == nvars) {
    return()
  }

  stop("Expected to read exactly ",
       nvars, " variable", ifelse(nvars==1, "", "s"),
       " from ", def$filename,
       " (got ", length(data$data), ")")
}

check_extent <- function(def, data, extent) {
  extent_cmp_eps <- 1e-14

  if (is.null(extent) || all(abs(data$extent - extent) < extent_cmp_eps)) {
    return()
  }

  stop("Unexpected extent of ", def$filename,
       " (expected [", paste(extent, collapse=", "), "] ",
       ", got [", paste(data$extent), "]")
}

check_dims <- function(def, data, dims) {
  if (is.null(dims) || length(data$data) == 0 || all(dim(data$data[[1]]) == dims)) {
    return()
  }

  stop("Unexpected dimensions of ", def$filename,
       " (expected [", paste(dims, collapse=", "), "] ",
       ", got [", paste(dim(data$data[[1]]), collapse=", "), "]")
}

is_mon <- function(fname) {
  endsWith(fname, '.mon')
}

is_ncep_daily_precip <- function(fname) {
  grepl(
<<<<<<< HEAD
    '^PRCP_CU_GAUGE_V1.0GLB_0.50deg.lnx.\\d{8}([.]gz|RT[.]gz|[.]RT)$',
=======
    '^PRCP_CU_GAUGE_V1.0GLB_0.50deg.lnx.\\d{8}([.]?RT)?([.]gz)?$',
>>>>>>> 43dc311d
    basename(fname))
}<|MERGE_RESOLUTION|>--- conflicted
+++ resolved
@@ -134,10 +134,6 @@
 
 is_ncep_daily_precip <- function(fname) {
   grepl(
-<<<<<<< HEAD
-    '^PRCP_CU_GAUGE_V1.0GLB_0.50deg.lnx.\\d{8}([.]gz|RT[.]gz|[.]RT)$',
-=======
     '^PRCP_CU_GAUGE_V1.0GLB_0.50deg.lnx.\\d{8}([.]?RT)?([.]gz)?$',
->>>>>>> 43dc311d
     basename(fname))
 }